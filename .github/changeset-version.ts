import { execSync } from 'node:child_process';
import * as fs from 'node:fs';
import fg from 'fast-glob';

// This script is used by the `release.yml` workflow to update the version of the packages being released.
// The standard step is only to run `changeset version` but this does not update the package-lock.json file.
// So we also run `npm install`, which does this update.
// This is a workaround until this is handled automatically by `changeset version`.
// See https://github.com/changesets/changesets/issues/421.
execSync('npx changeset version', {
  stdio: 'inherit'
});
execSync('npm install', {
  stdio: 'inherit'
});

// Update all version references across the codebase after changeset updates package.json
try {
  const packageJson = JSON.parse(
    fs.readFileSync('./packages/sandbox/package.json', 'utf-8')
  );
  const newVersion = packageJson.version;

  console.log(
    `\n🔍 Searching for version references to update to ${newVersion}...\n`
  );

  // Patterns to match version references in different contexts
  const versionPatterns = [
    // SDK version constant
    {
      pattern: /export const SDK_VERSION = '[\d.]+';/g,
      replacement: `export const SDK_VERSION = '${newVersion}';`,
      description: 'SDK version constant in version.ts'
    },
    // Docker image versions (production and test)
    {
      pattern: /FROM docker\.io\/cloudflare\/sandbox:[\d.]+/g,
      replacement: `FROM docker.io/cloudflare/sandbox:${newVersion}`,
      description: 'Production Docker image'
    },
    {
      pattern: /# FROM docker\.io\/cloudflare\/sandbox:[\d.]+/g,
      replacement: `# FROM docker.io/cloudflare/sandbox:${newVersion}`,
      description: 'Commented production Docker image'
    },
    {
      pattern: /FROM cloudflare\/sandbox-test:[\d.]+/g,
      replacement: `FROM cloudflare/sandbox-test:${newVersion}`,
      description: 'Test Docker image'
    },
    {
      pattern: /docker\.io\/cloudflare\/sandbox-test:[\d.]+/g,
      replacement: `docker.io/cloudflare/sandbox-test:${newVersion}`,
      description: 'Test Docker image (docker.io)'
    },
    // Image tags in docker commands
    {
      pattern: /cloudflare\/sandbox:[\d.]+/g,
      replacement: `cloudflare/sandbox:${newVersion}`,
      description: 'Docker image reference'
    },
    {
      pattern: /cloudflare\/sandbox-test:[\d.]+/g,
      replacement: `cloudflare/sandbox-test:${newVersion}`,
<<<<<<< HEAD
      description: 'Test Docker image reference'
    }
=======
      description: "Test Docker image reference",
    },
    // Example package.json dependencies
    {
      pattern: /"@cloudflare\/sandbox":\s*"\^[\d.]+"/g,
      replacement: `"@cloudflare/sandbox": "^${newVersion}"`,
      description: "Example package.json @cloudflare/sandbox dependencies",
    },
>>>>>>> 50bc24cd
  ];

  // Files to search and update
  const filePatterns = [
<<<<<<< HEAD
    '**/*.md', // All markdown files
    '**/Dockerfile', // All Dockerfiles
    '**/Dockerfile.*', // Dockerfile variants
    '**/*.ts', // TypeScript files (for documentation comments)
    '**/*.js', // JavaScript files
    '**/*.json', // JSON configs (but not package.json/package-lock.json)
    '**/*.yaml', // YAML configs
    '**/*.yml' // YML configs
=======
    "**/*.md",           // All markdown files
    "**/Dockerfile",     // All Dockerfiles
    "**/Dockerfile.*",   // Dockerfile variants
    "**/*.ts",          // TypeScript files (for documentation comments)
    "**/*.js",          // JavaScript files
    "**/*.json",        // JSON configs (but not package.json/package-lock.json)
    "**/*.yaml",        // YAML configs
    "**/*.yml",         // YML configs
    "examples/**/package.json", // Example package.json files (exception to ignore rule below)
>>>>>>> 50bc24cd
  ];

  // Ignore patterns
  const ignorePatterns = [
    '**/node_modules/**',
    '**/dist/**',
    '**/build/**',
    '**/.git/**',
    '**/package.json', // Don't modify package.json (changeset does this)
    '**/package-lock.json', // Don't modify package-lock.json (npm install does this)
    '**/.github/changeset-version.ts' // Don't modify this script itself
  ];

  // Find all matching files
  const files = await fg(filePatterns, {
    ignore: ignorePatterns,
    onlyFiles: true
  });

  console.log(`📁 Found ${files.length} files to check\n`);

  let updatedFilesCount = 0;
  let totalReplacementsCount = 0;

  for (const file of files) {
    let content = fs.readFileSync(file, 'utf-8');
    let fileModified = false;
    let fileReplacementsCount = 0;

    // Try all patterns on this file
    for (const { pattern, replacement, description } of versionPatterns) {
      const matches = content.match(pattern);
      if (matches) {
        content = content.replace(pattern, replacement);
        fileModified = true;
        fileReplacementsCount += matches.length;
      }
    }

    if (fileModified) {
      fs.writeFileSync(file, content);
      updatedFilesCount++;
      totalReplacementsCount += fileReplacementsCount;
      console.log(
        `  ✅ ${file} (${fileReplacementsCount} replacement${fileReplacementsCount > 1 ? 's' : ''})`
      );
    }
  }

  console.log(
    `\n✨ Updated ${totalReplacementsCount} version reference${totalReplacementsCount !== 1 ? 's' : ''} across ${updatedFilesCount} file${updatedFilesCount !== 1 ? 's' : ''}`
  );
  console.log(`   New version: ${newVersion}\n`);
} catch (error) {
  console.error('❌ Failed to update file versions:', error);
  // Don't fail the whole release for this
}<|MERGE_RESOLUTION|>--- conflicted
+++ resolved
@@ -63,24 +63,18 @@
     {
       pattern: /cloudflare\/sandbox-test:[\d.]+/g,
       replacement: `cloudflare/sandbox-test:${newVersion}`,
-<<<<<<< HEAD
       description: 'Test Docker image reference'
-    }
-=======
-      description: "Test Docker image reference",
     },
     // Example package.json dependencies
     {
       pattern: /"@cloudflare\/sandbox":\s*"\^[\d.]+"/g,
       replacement: `"@cloudflare/sandbox": "^${newVersion}"`,
-      description: "Example package.json @cloudflare/sandbox dependencies",
-    },
->>>>>>> 50bc24cd
+      description: 'Example package.json @cloudflare/sandbox dependencies'
+    }
   ];
 
   // Files to search and update
   const filePatterns = [
-<<<<<<< HEAD
     '**/*.md', // All markdown files
     '**/Dockerfile', // All Dockerfiles
     '**/Dockerfile.*', // Dockerfile variants
@@ -88,18 +82,8 @@
     '**/*.js', // JavaScript files
     '**/*.json', // JSON configs (but not package.json/package-lock.json)
     '**/*.yaml', // YAML configs
-    '**/*.yml' // YML configs
-=======
-    "**/*.md",           // All markdown files
-    "**/Dockerfile",     // All Dockerfiles
-    "**/Dockerfile.*",   // Dockerfile variants
-    "**/*.ts",          // TypeScript files (for documentation comments)
-    "**/*.js",          // JavaScript files
-    "**/*.json",        // JSON configs (but not package.json/package-lock.json)
-    "**/*.yaml",        // YAML configs
-    "**/*.yml",         // YML configs
-    "examples/**/package.json", // Example package.json files (exception to ignore rule below)
->>>>>>> 50bc24cd
+    '**/*.yml', // YML configs
+    'examples/**/package.json' // Example package.json files (exception to ignore rule below)
   ];
 
   // Ignore patterns
@@ -144,13 +128,17 @@
       updatedFilesCount++;
       totalReplacementsCount += fileReplacementsCount;
       console.log(
-        `  ✅ ${file} (${fileReplacementsCount} replacement${fileReplacementsCount > 1 ? 's' : ''})`
+        `  ✅ ${file} (${fileReplacementsCount} replacement${
+          fileReplacementsCount > 1 ? 's' : ''
+        })`
       );
     }
   }
 
   console.log(
-    `\n✨ Updated ${totalReplacementsCount} version reference${totalReplacementsCount !== 1 ? 's' : ''} across ${updatedFilesCount} file${updatedFilesCount !== 1 ? 's' : ''}`
+    `\n✨ Updated ${totalReplacementsCount} version reference${
+      totalReplacementsCount !== 1 ? 's' : ''
+    } across ${updatedFilesCount} file${updatedFilesCount !== 1 ? 's' : ''}`
   );
   console.log(`   New version: ${newVersion}\n`);
 } catch (error) {
