--- conflicted
+++ resolved
@@ -22,7 +22,6 @@
       issues: read
       id-token: write
 
-<<<<<<< HEAD
     # steps:
     #   - name: Checkout repository
     #     uses: actions/checkout@v4
@@ -52,47 +51,3 @@
       #     # See https://github.com/anthropics/claude-code-action/blob/main/docs/usage.md
       #     # or https://docs.claude.com/en/docs/claude-code/cli-reference for available options
       #     claude_args: '--allowed-tools "Bash(gh issue view:*),Bash(gh search:*),Bash(gh issue list:*),Bash(gh pr comment:*),Bash(gh pr diff:*),Bash(gh pr view:*),Bash(gh pr list:*)"'
-=======
-    steps:
-      - name: Checkout repository
-        uses: actions/checkout@v4
-        with:
-          fetch-depth: 1
-
-      - name: Run Claude Code Review
-        id: claude-review
-        uses: anthropics/claude-code-action@v1
-        with:
-          anthropic_api_key: ${{ secrets.ANTHROPIC_API_KEY }}
-          prompt: |
-            Review PR #${{ github.event.pull_request.number }}.
-
-            Read CLAUDE.md for project conventions and architecture patterns. Focus on substantive issues:
-            - Code quality, potential bugs, architecture alignment
-            - Testing coverage
-
-            BE CONCISE. Only report actual issues worth addressing - skip generic praise and obvious observations.
-            If the PR looks good, just say so briefly.
-
-            **Posting your review:**
-            1. First, check if you've already posted a review comment on this PR (find the comment ID):
-               ```bash
-               COMMENT_ID=$(gh api repos/${{ github.repository }}/issues/${{ github.event.pull_request.number }}/comments --jq '.[] | select(.user.login == "claude[bot]" or .user.login == "github-actions[bot]") | select(.body | startswith("## Claude Code Review")) | .id' | head -1)
-               ```
-
-            2. If COMMENT_ID exists (non-empty), UPDATE that comment:
-               ```bash
-               gh api repos/${{ github.repository }}/issues/comments/$COMMENT_ID -X PATCH -f body="YOUR_REVIEW_CONTENT_HERE"
-               ```
-
-            3. If COMMENT_ID is empty, create a new comment:
-               ```bash
-               gh pr comment ${{ github.event.pull_request.number }} --body "YOUR_REVIEW_CONTENT_HERE" --repo ${{ github.repository }}
-               ```
-
-            Start your review with "## Claude Code Review" heading so it can be identified and updated on subsequent runs.
-
-          # See https://github.com/anthropics/claude-code-action/blob/main/docs/usage.md
-          # or https://docs.claude.com/en/docs/claude-code/cli-reference for available options
-          claude_args: '--allowed-tools "Bash(gh issue view:*),Bash(gh search:*),Bash(gh issue list:*),Bash(gh pr comment:*),Bash(gh pr diff:*),Bash(gh pr view:*),Bash(gh pr list:*),Bash(gh api:*)"'
->>>>>>> 3ef0f350
