name: Release

on:
  push:
    branches:
      - main

permissions:
  id-token: write # Required for OIDC
  contents: read

concurrency:
  group: ${{ github.workflow }}-${{ github.ref }}
  cancel-in-progress: true

jobs:
  # Unit tests run in parallel
  unit-tests:
    if: ${{ github.repository_owner == 'cloudflare' }}
    runs-on: ubuntu-latest
    timeout-minutes: 10
    outputs:
      version: ${{ steps.get-version.outputs.version }}

    steps:
      - uses: actions/checkout@v4

      - uses: actions/setup-node@v4
        with:
          node-version: 24
          cache: 'npm'

      - uses: oven-sh/setup-bun@v2
        with:
          bun-version: latest

      - name: Install dependencies
        run: npm ci

      - name: Build packages
        run: npm run build

      - name: Get package version
        id: get-version
        run: |
          VERSION=$(node -p "require('./packages/sandbox/package.json').version")
          echo "version=$VERSION" >> $GITHUB_OUTPUT

      - name: Run sandbox unit tests
        run: |
          set +e
          timeout --preserve-status 30 npm run test -w @cloudflare/sandbox > sandbox_test.log 2>&1
          EXIT_CODE=$?
          cat sandbox_test.log

          if grep -q "Test Files.*passed" sandbox_test.log && grep -q "Tests.*passed" sandbox_test.log; then
            echo "Sandbox tests passed"
            if [ $EXIT_CODE -eq 124 ] || [ $EXIT_CODE -eq 143 ]; then
              echo "::warning::Killed due to workerd shutdown hang (known vitest-pool-workers issue)"
            fi
            exit 0
          else
            echo "Sandbox tests failed"
            exit 1
          fi

      - name: Upload sandbox test logs
        if: failure()
        uses: actions/upload-artifact@v4
        with:
          name: sandbox-test-logs-release
          path: sandbox_test.log
          retention-days: 7

      - name: Run container unit tests
        run: npm run test -w @repo/sandbox-container

  # E2E tests - runs on every push to main
  e2e-tests:
    needs: [unit-tests]
    if: ${{ github.repository_owner == 'cloudflare' }}
    runs-on: ubuntu-latest
    timeout-minutes: 30

    steps:
      - uses: actions/checkout@v4

      - uses: actions/setup-node@v4
        with:
          node-version: 24
          cache: 'npm'

      - uses: oven-sh/setup-bun@v2
        with:
          bun-version: latest

      - name: Install dependencies
        run: npm ci

      - name: Build packages
        run: npm run build

      - name: Generate wrangler config
        run: |
          cd tests/e2e/test-worker
          ./generate-config.sh sandbox-e2e-test-worker-main

      - name: Set up Docker Buildx
        uses: docker/setup-buildx-action@v3

      - name: Build test worker Docker images (base + python)
        run: |
          VERSION=${{ needs.unit-tests.outputs.version }}
          # Build base image (no Python) - used by Sandbox binding
          docker build -f packages/sandbox/Dockerfile --target default --platform linux/amd64 \
            --build-arg SANDBOX_VERSION=$VERSION -t cloudflare/sandbox-test:$VERSION .
          # Build python image - used by SandboxPython binding
          docker build -f packages/sandbox/Dockerfile --target python --platform linux/amd64 \
            --build-arg SANDBOX_VERSION=$VERSION -t cloudflare/sandbox-test:$VERSION-python .

      - name: Deploy test worker
        uses: cloudflare/wrangler-action@v3
        with:
          apiToken: ${{ secrets.CLOUDFLARE_API_TOKEN }}
          accountId: ${{ secrets.CLOUDFLARE_ACCOUNT_ID }}
          workingDirectory: tests/e2e/test-worker
          command: deploy --name sandbox-e2e-test-worker-main

      - name: Run E2E tests
        env:
          TEST_WORKER_URL: https://sandbox-e2e-test-worker-main.agents-b8a.workers.dev
        run: npm run test:e2e

      - name: Cleanup test deployment
        if: always()
        continue-on-error: true
        run: |
          cd tests/e2e/test-worker
          ../../../scripts/cleanup-test-deployment.sh sandbox-e2e-test-worker-main
        env:
          CLOUDFLARE_API_TOKEN: ${{ secrets.CLOUDFLARE_API_TOKEN }}
          CLOUDFLARE_ACCOUNT_ID: ${{ secrets.CLOUDFLARE_ACCOUNT_ID }}

  # Release publish - only runs if changesets exist
  publish-release:
    needs: [unit-tests, e2e-tests]
    if: ${{ github.repository_owner == 'cloudflare' }}
    runs-on: ubuntu-latest
    timeout-minutes: 30
    permissions:
      id-token: write # Required for trusted publishing
      contents: write
      pull-requests: write

    steps:
      - uses: actions/checkout@v4
        with:
          fetch-depth: 0

      - uses: actions/setup-node@v4
        with:
          node-version: 24
          registry-url: 'https://registry.npmjs.org'
          cache: 'npm'

      - uses: oven-sh/setup-bun@v2
        with:
          bun-version: latest

      - name: Upgrade npm for OIDC trusted publishing
        run: npm install -g npm@latest

      - name: Install dependencies
        run: npm ci

      - name: Build packages
        run: npm run build

      - name: Set up Docker Buildx
        uses: docker/setup-buildx-action@v3

      - name: Login to Docker Hub
        uses: docker/login-action@v3
        with:
          username: ${{ secrets.DOCKER_HUB_USERNAME }}
          password: ${{ secrets.DOCKER_HUB_ACCESS_TOKEN }}

      - name: Build and push Docker image (default)
        uses: docker/build-push-action@v6
        with:
          context: .
          file: packages/sandbox/Dockerfile
          target: default
          platforms: linux/amd64
          push: true
          tags: cloudflare/sandbox:${{ needs.unit-tests.outputs.version }}
          cache-from: type=gha,scope=release-default
          cache-to: type=gha,mode=max,scope=release-default
          build-args: |
            SANDBOX_VERSION=${{ needs.unit-tests.outputs.version }}

      - name: Build and push Docker image (python)
        uses: docker/build-push-action@v6
        with:
          context: .
          file: packages/sandbox/Dockerfile
          target: python
          platforms: linux/amd64
          push: true
          tags: cloudflare/sandbox:${{ needs.unit-tests.outputs.version }}-python
          cache-from: type=gha,scope=release-python
          cache-to: type=gha,mode=max,scope=release-python
          build-args: |
            SANDBOX_VERSION=${{ needs.unit-tests.outputs.version }}

      - name: Extract standalone binary from Docker image
        run: |
          VERSION=${{ needs.unit-tests.outputs.version }}
          CONTAINER_ID=$(docker create cloudflare/sandbox:$VERSION)
          docker cp $CONTAINER_ID:/container-server/sandbox ./sandbox-linux-x64
          docker rm $CONTAINER_ID
          file ./sandbox-linux-x64
          ls -la ./sandbox-linux-x64

      - id: changesets
        uses: changesets/action@v1
        with:
          version: npx tsx .github/changeset-version.ts
          publish: npx tsx .github/changeset-publish.ts
        env:
          GITHUB_TOKEN: ${{ secrets.GITHUB_TOKEN }}
<<<<<<< HEAD
          NPM_TOKEN: ${{ secrets.NPM_PUBLISH_TOKEN }}
          NPM_PUBLISH_TOKEN: ${{ secrets.NPM_PUBLISH_TOKEN }}

      - name: Upload standalone binary to GitHub release
        if: steps.changesets.outputs.published == 'true'
        env:
          GITHUB_TOKEN: ${{ secrets.GITHUB_TOKEN }}
        run: |
          VERSION=${{ needs.unit-tests.outputs.version }}
          # Tag format matches changesets: @cloudflare/sandbox@VERSION
          gh release upload "@cloudflare/sandbox@${VERSION}" ./sandbox-linux-x64 --clobber
=======
          NPM_CONFIG_PROVENANCE: true
>>>>>>> 9166bffb
<|MERGE_RESOLUTION|>--- conflicted
+++ resolved
@@ -229,9 +229,7 @@
           publish: npx tsx .github/changeset-publish.ts
         env:
           GITHUB_TOKEN: ${{ secrets.GITHUB_TOKEN }}
-<<<<<<< HEAD
-          NPM_TOKEN: ${{ secrets.NPM_PUBLISH_TOKEN }}
-          NPM_PUBLISH_TOKEN: ${{ secrets.NPM_PUBLISH_TOKEN }}
+          NPM_CONFIG_PROVENANCE: true
 
       - name: Upload standalone binary to GitHub release
         if: steps.changesets.outputs.published == 'true'
@@ -240,7 +238,4 @@
         run: |
           VERSION=${{ needs.unit-tests.outputs.version }}
           # Tag format matches changesets: @cloudflare/sandbox@VERSION
-          gh release upload "@cloudflare/sandbox@${VERSION}" ./sandbox-linux-x64 --clobber
-=======
-          NPM_CONFIG_PROVENANCE: true
->>>>>>> 9166bffb
+          gh release upload "@cloudflare/sandbox@${VERSION}" ./sandbox-linux-x64 --clobber