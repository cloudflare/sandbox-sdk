# This image is unique to this repo, and you'll never need it.
# Whenever you're integrating with sandbox SDK in your own project,
# you should use the official image instead:
# FROM docker.io/cloudflare/sandbox:0.5.4
FROM cloudflare/sandbox-test:0.5.4

<<<<<<< HEAD
=======
# On a mac, you might need to actively pick up the
# arm64 build of the image.
# FROM --platform=linux/arm64 cloudflare/sandbox-test:0.5.4

>>>>>>> 3282740f
# Expose the ports you want to expose
EXPOSE 8080
EXPOSE 3001<|MERGE_RESOLUTION|>--- conflicted
+++ resolved
@@ -4,13 +4,6 @@
 # FROM docker.io/cloudflare/sandbox:0.5.4
 FROM cloudflare/sandbox-test:0.5.4
 
-<<<<<<< HEAD
-=======
-# On a mac, you might need to actively pick up the
-# arm64 build of the image.
-# FROM --platform=linux/arm64 cloudflare/sandbox-test:0.5.4
-
->>>>>>> 3282740f
 # Expose the ports you want to expose
 EXPOSE 8080
 EXPOSE 3001