--- conflicted
+++ resolved
@@ -1,9 +1,5 @@
 # Integration test Dockerfile
-<<<<<<< HEAD
-FROM --platform=linux/arm64 cloudflare/sandbox-test:0.5.3
-=======
 FROM docker.io/cloudflare/sandbox-test:0.5.4
->>>>>>> 3282740f
 
 # Expose ports used for testing
 EXPOSE 8080