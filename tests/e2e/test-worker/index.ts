--- conflicted
+++ resolved
@@ -4,16 +4,12 @@
  * Exposes SDK methods via HTTP endpoints for E2E testing.
  * Supports both default sessions (implicit) and explicit sessions via X-Session-Id header.
  */
-<<<<<<< HEAD
 import {
   Sandbox,
   getSandbox,
   proxyToSandbox,
-  type ExecutionSession
+  connect
 } from '@cloudflare/sandbox';
-=======
-import { Sandbox, getSandbox, proxyToSandbox, connect } from '@cloudflare/sandbox';
->>>>>>> 50bc24cd
 export { Sandbox };
 
 interface Env {
@@ -63,7 +59,9 @@
       // WebSocket init endpoint - starts all WebSocket servers
       if (url.pathname === '/api/init' && request.method === 'POST') {
         const processes = await sandbox.listProcesses();
-        const runningServers = new Set(processes.filter(p => p.status === 'running').map(p => p.id));
+        const runningServers = new Set(
+          processes.filter((p) => p.status === 'running').map((p) => p.id)
+        );
 
         const serversToStart = [];
 
@@ -87,7 +85,9 @@
 `;
           await sandbox.writeFile('/tmp/ws-echo.ts', echoScript);
           serversToStart.push(
-            sandbox.startProcess('bun run /tmp/ws-echo.ts', { processId: 'ws-echo-8080' })
+            sandbox.startProcess('bun run /tmp/ws-echo.ts', {
+              processId: 'ws-echo-8080'
+            })
           );
         }
 
@@ -148,7 +148,9 @@
 `;
           await sandbox.writeFile('/tmp/ws-code.ts', codeScript);
           serversToStart.push(
-            sandbox.startProcess('bun run /tmp/ws-code.ts', { processId: 'ws-code-8081' })
+            sandbox.startProcess('bun run /tmp/ws-code.ts', {
+              processId: 'ws-code-8081'
+            })
           );
         }
 
@@ -185,27 +187,42 @@
 `;
           await sandbox.writeFile('/tmp/ws-terminal.ts', terminalScript);
           serversToStart.push(
-            sandbox.startProcess('bun run /tmp/ws-terminal.ts', { processId: 'ws-terminal-8082' })
+            sandbox.startProcess('bun run /tmp/ws-terminal.ts', {
+              processId: 'ws-terminal-8082'
+            })
           );
         }
 
         // Start all servers and track results
         const results = await Promise.allSettled(serversToStart);
-        const failedCount = results.filter(r => r.status === "rejected").length;
-        const succeededCount = results.filter(r => r.status === "fulfilled").length;
-
-        return new Response(JSON.stringify({
-          success: failedCount === 0,
-          serversStarted: succeededCount,
-          serversFailed: failedCount,
-          errors: failedCount > 0 ? results
-            .filter(r => r.status === "rejected")
-            .map(r => (r as PromiseRejectedResult).reason?.message || String((r as PromiseRejectedResult).reason))
-            : undefined
-        }), {
-          headers: { 'Content-Type': 'application/json' },
-          status: failedCount > 0 ? 500 : 200
-        });
+        const failedCount = results.filter(
+          (r) => r.status === 'rejected'
+        ).length;
+        const succeededCount = results.filter(
+          (r) => r.status === 'fulfilled'
+        ).length;
+
+        return new Response(
+          JSON.stringify({
+            success: failedCount === 0,
+            serversStarted: succeededCount,
+            serversFailed: failedCount,
+            errors:
+              failedCount > 0
+                ? results
+                    .filter((r) => r.status === 'rejected')
+                    .map(
+                      (r) =>
+                        (r as PromiseRejectedResult).reason?.message ||
+                        String((r as PromiseRejectedResult).reason)
+                    )
+                : undefined
+          }),
+          {
+            headers: { 'Content-Type': 'application/json' },
+            status: failedCount > 0 ? 500 : 200
+          }
+        );
       }
 
       // WebSocket endpoints
