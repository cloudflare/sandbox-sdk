/**
 * Unit tests for logger module
 *
 * Tests cover:
 * ✅ Logger methods work correctly (debug, info, warn, error)
 * ✅ Context inheritance via `.child()`
 * ✅ Log level filtering
 * ✅ Trace ID generation and extraction
 * ✅ Pretty printing vs JSON formatting
 * ✅ Color codes in pretty mode
 * ✅ Environment detection
 * ✅ Edge cases
 *
 * What we DON'T test:
 * ❌ Exact log output format (implementation detail)
 * ❌ Whether specific operations log (brittle)
 * ❌ Log content validation (too fragile)
 */

import { afterEach, beforeEach, describe, expect, it, vi } from 'vitest';
import { createLogger } from '../src/logger/index';
import { CloudflareLogger } from '../src/logger/logger';
import { TraceContext } from '../src/logger/trace-context';
import type { LogContext } from '../src/logger/types';
import { LogLevel as LogLevelEnum } from '../src/logger/types';

describe('Logger Module', () => {
  // Mock console methods
  let consoleLogSpy: ReturnType<typeof vi.spyOn>;
  let consoleWarnSpy: ReturnType<typeof vi.spyOn>;
  let consoleErrorSpy: ReturnType<typeof vi.spyOn>;

  beforeEach(() => {
    consoleLogSpy = vi.spyOn(console, 'log').mockImplementation(() => {});
    consoleWarnSpy = vi.spyOn(console, 'warn').mockImplementation(() => {});
    consoleErrorSpy = vi.spyOn(console, 'error').mockImplementation(() => {});
  });

  afterEach(() => {
    vi.restoreAllMocks();
  });

  describe('CloudflareLogger - Basic Logging', () => {
    it('should log debug messages when level is DEBUG', () => {
      const logger = new CloudflareLogger(
        { component: 'sandbox-do', traceId: 'tr_test123' } as LogContext,
        LogLevelEnum.DEBUG,
        false
      );

      logger.debug('Debug message', { operation: 'test' });

      expect(consoleLogSpy).toHaveBeenCalledOnce();
      const logOutput = consoleLogSpy.mock.calls[0][0] as string;
      expect(JSON.parse(logOutput)).toMatchObject({
        level: 'debug',
        msg: 'Debug message',
        component: 'sandbox-do',
        traceId: 'tr_test123',
        operation: 'test'
      });
    });

    it('should log info messages', () => {
      const logger = new CloudflareLogger(
        { component: 'container', traceId: 'tr_abc' } as LogContext,
        LogLevelEnum.INFO,
        false
      );

      logger.info('Info message');

      expect(consoleLogSpy).toHaveBeenCalledOnce();
      const logOutput = JSON.parse(consoleLogSpy.mock.calls[0][0] as string);
      expect(logOutput.level).toBe('info');
      expect(logOutput.msg).toBe('Info message');
    });

    it('should log warn messages', () => {
      const logger = new CloudflareLogger(
        { component: 'container', traceId: 'tr_xyz' } as LogContext,
        LogLevelEnum.INFO,
        false
      );

      logger.warn('Warning message');

      expect(consoleWarnSpy).toHaveBeenCalledOnce();
      const logOutput = JSON.parse(consoleWarnSpy.mock.calls[0][0] as string);
      expect(logOutput.level).toBe('warn');
      expect(logOutput.msg).toBe('Warning message');
    });

    it('should log error messages with error object', () => {
      const logger = new CloudflareLogger(
        { component: 'sandbox-do', traceId: 'tr_err' } as LogContext,
        LogLevelEnum.INFO,
        false
      );

      const error = new Error('Test error');
      error.stack = 'Error: Test error\n    at test.js:1:1';
      logger.error('Error occurred', error);

      expect(consoleErrorSpy).toHaveBeenCalledOnce();
      const logOutput = JSON.parse(consoleErrorSpy.mock.calls[0][0] as string);
      expect(logOutput.level).toBe('error');
      expect(logOutput.msg).toBe('Error occurred');
      expect(logOutput.error).toMatchObject({
        message: 'Test error',
        stack: expect.stringContaining('Error: Test error')
      });
    });

    it('should include timestamp in all logs', () => {
      const logger = new CloudflareLogger(
        { component: 'container', traceId: 'tr_time' } as LogContext,
        LogLevelEnum.INFO,
        false
      );

      logger.info('Test message');

      const logOutput = JSON.parse(consoleLogSpy.mock.calls[0][0] as string);
      expect(logOutput.timestamp).toMatch(
        /^\d{4}-\d{2}-\d{2}T\d{2}:\d{2}:\d{2}\.\d{3}Z$/
      );
    });
  });

  describe('CloudflareLogger - Log Level Filtering', () => {
    it('should not log debug when level is INFO', () => {
      const logger = new CloudflareLogger(
        { component: 'sandbox-do', traceId: 'tr_filter' } as LogContext,
        LogLevelEnum.INFO,
        false
      );

      logger.debug('Debug message');

      expect(consoleLogSpy).not.toHaveBeenCalled();
    });

    it('should not log info when level is WARN', () => {
      const logger = new CloudflareLogger(
        { component: 'sandbox-do', traceId: 'tr_filter' } as LogContext,
        LogLevelEnum.WARN,
        false
      );

      logger.info('Info message');
      logger.debug('Debug message');

      expect(consoleLogSpy).not.toHaveBeenCalled();
    });

    it('should log warn and error when level is WARN', () => {
      const logger = new CloudflareLogger(
        { component: 'sandbox-do', traceId: 'tr_filter' } as LogContext,
        LogLevelEnum.WARN,
        false
      );

      logger.warn('Warning');
      logger.error('Error');

      expect(consoleWarnSpy).toHaveBeenCalledOnce();
      expect(consoleErrorSpy).toHaveBeenCalledOnce();
    });

    it('should only log errors when level is ERROR', () => {
      const logger = new CloudflareLogger(
        { component: 'sandbox-do', traceId: 'tr_filter' } as LogContext,
        LogLevelEnum.ERROR,
        false
      );

      logger.debug('Debug');
      logger.info('Info');
      logger.warn('Warn');
      logger.error('Error');

      expect(consoleLogSpy).not.toHaveBeenCalled();
      expect(consoleWarnSpy).not.toHaveBeenCalled();
      expect(consoleErrorSpy).toHaveBeenCalledOnce();
    });
  });

  describe('CloudflareLogger - Context Inheritance', () => {
    it('should create child logger with merged context', () => {
      const parentLogger = new CloudflareLogger(
        {
          component: 'sandbox-do',
          traceId: 'tr_parent',
          sandboxId: 'sandbox-1'
        } as LogContext,
        LogLevelEnum.INFO,
        false
      );

      const childLogger = parentLogger.child({
        operation: 'exec',
        commandId: 'cmd-123'
      });
      childLogger.info('Child log');

      expect(consoleLogSpy).toHaveBeenCalledOnce();
      const logOutput = JSON.parse(consoleLogSpy.mock.calls[0][0] as string);
      expect(logOutput).toMatchObject({
        component: 'sandbox-do',
        traceId: 'tr_parent',
        sandboxId: 'sandbox-1',
        operation: 'exec',
        commandId: 'cmd-123'
      });
    });

    it('should allow nested child loggers', () => {
      const logger = new CloudflareLogger(
        { component: 'container', traceId: 'tr_nest' } as LogContext,
        LogLevelEnum.INFO,
        false
      );

      const child1 = logger.child({ sessionId: 'session-1' });
      const child2 = child1.child({ operation: 'exec' });
      const child3 = child2.child({ commandId: 'cmd-456' });

      child3.info('Nested child log');

      const logOutput = JSON.parse(consoleLogSpy.mock.calls[0][0] as string);
      expect(logOutput).toMatchObject({
        component: 'container',
        traceId: 'tr_nest',
        sessionId: 'session-1',
        operation: 'exec',
        commandId: 'cmd-456'
      });
    });

    it('should inherit log level from parent', () => {
      const parentLogger = new CloudflareLogger(
        { component: 'sandbox-do', traceId: 'tr_level' } as LogContext,
        LogLevelEnum.ERROR,
        false
      );

      const childLogger = parentLogger.child({ operation: 'test' });

      childLogger.info('Should not log');
      childLogger.error('Should log');

      expect(consoleLogSpy).not.toHaveBeenCalled();
      expect(consoleErrorSpy).toHaveBeenCalledOnce();
    });
  });

  describe('CloudflareLogger - Pretty Printing', () => {
    it('should use pretty printing when enabled', () => {
      const logger = new CloudflareLogger(
        {
          component: 'sandbox-do',
          traceId: 'tr_pretty123456789',
          sandboxId: 'sandbox-1'
        } as LogContext,
        LogLevelEnum.INFO,
        true // Enable pretty printing
      );

      logger.info('Test message', { operation: 'exec' });

      expect(consoleLogSpy).toHaveBeenCalledOnce();
      const output = consoleLogSpy.mock.calls[0][0] as string;

      // Pretty output should NOT be JSON
      expect(typeof output).toBe('string');
      expect(() => JSON.parse(output)).toThrow();

      // Should contain human-readable elements
      expect(output).toContain('INFO');
      expect(output).toContain('[sandbox-do]');
      expect(output).toContain('Test message');
      expect(output).toContain('tr_pretty123'); // Truncated trace ID (12 chars)
    });

    it('should use JSON output when pretty printing disabled', () => {
      const logger = new CloudflareLogger(
        { component: 'container', traceId: 'tr_json' } as LogContext,
        LogLevelEnum.INFO,
        false // Disable pretty printing
      );

      logger.info('JSON message');

      const output = consoleLogSpy.mock.calls[0][0] as string;
      expect(() => JSON.parse(output)).not.toThrow();
      expect(JSON.parse(output)).toMatchObject({
        level: 'info',
        msg: 'JSON message',
        component: 'container'
      });
    });

    it('should include ANSI color codes in pretty mode', () => {
      const logger = new CloudflareLogger(
        { component: 'sandbox-do', traceId: 'tr_color' } as LogContext,
        LogLevelEnum.INFO,
        true
      );

      logger.info('Colored info');
      logger.warn('Colored warn');
      logger.error('Colored error');

      // Check for ANSI escape codes
      expect(consoleLogSpy.mock.calls[0][0] as string).toContain('\x1b['); // ANSI code prefix
      expect(consoleWarnSpy.mock.calls[0][0] as string).toContain('\x1b[');
      expect(consoleErrorSpy.mock.calls[0][0] as string).toContain('\x1b[');
    });

    it('should display error stack in pretty mode', () => {
      const logger = new CloudflareLogger(
        { component: 'container', traceId: 'tr_stack' } as LogContext,
        LogLevelEnum.ERROR,
        true
      );

      const error = new Error('Test error');
      error.stack = 'Error: Test error\n    at test.js:1:1';
      logger.error('Error with stack', error);

      // Pretty mode should output multiple lines for errors
      expect(consoleErrorSpy).toHaveBeenCalled();
      expect(consoleErrorSpy.mock.calls.length).toBeGreaterThan(1);
    });
  });

  describe('TraceContext', () => {
    it('should generate trace IDs with correct format', () => {
      const traceId = TraceContext.generate();

      expect(traceId).toMatch(/^tr_[0-9a-f]{16}$/);
    });

    it('should generate unique trace IDs', () => {
      const ids = new Set<string>();
      for (let i = 0; i < 100; i++) {
        ids.add(TraceContext.generate());
      }

      expect(ids.size).toBe(100);
    });

    it('should extract trace ID from headers', () => {
      const headers = new Headers();
      headers.set('X-Trace-Id', 'tr_abc123def456');

      const traceId = TraceContext.fromHeaders(headers);

      expect(traceId).toBe('tr_abc123def456');
    });

    it('should return null when trace ID not in headers', () => {
      const headers = new Headers();

      const traceId = TraceContext.fromHeaders(headers);

      expect(traceId).toBeNull();
    });

    it('should create headers object with trace ID', () => {
      const headers = TraceContext.toHeaders('tr_test123');

      expect(headers).toEqual({ 'X-Trace-Id': 'tr_test123' });
    });

    it('should provide header name', () => {
      expect(TraceContext.getHeaderName()).toBe('X-Trace-Id');
    });
  });

  describe('createLogger Factory', () => {
    beforeEach(() => {
      // Set NODE_ENV to production to force JSON output
      process.env.NODE_ENV = 'production';
    });

    afterEach(() => {
      // Clean up
      delete process.env.NODE_ENV;
    });

    it('should create logger with base context', () => {
      const logger = createLogger({
        component: 'sandbox-do',
        traceId: 'tr_factory',
        sandboxId: 'sandbox-1'
      });

      logger.info('Factory test');

      expect(consoleLogSpy).toHaveBeenCalledOnce();
      const output = JSON.parse(consoleLogSpy.mock.calls[0][0] as string);
      expect(output).toMatchObject({
        component: 'sandbox-do',
        traceId: 'tr_factory',
        sandboxId: 'sandbox-1'
      });
    });

    it('should auto-generate trace ID if not provided', () => {
      const logger = createLogger({
        component: 'container'
      });

      logger.info('Auto trace');

      const output = JSON.parse(consoleLogSpy.mock.calls[0][0] as string);
      expect(output.traceId).toMatch(/^tr_[0-9a-f]{16}$/);
    });
  });

<<<<<<< HEAD
  describe('AsyncLocalStorage Context', () => {
    beforeEach(() => {
      // Set NODE_ENV to production to force JSON output
      process.env.NODE_ENV = 'production';
    });

    afterEach(() => {
      // Clean up
      delete process.env.NODE_ENV;
    });

    it('should store and retrieve logger from context', async () => {
      const logger = createLogger({
        component: 'sandbox-do',
        traceId: 'tr_async'
      });

      await runWithLogger(logger, () => {
        const retrievedLogger = getLogger();
        retrievedLogger.info('From async context');
      });

      expect(consoleLogSpy).toHaveBeenCalledOnce();
      const output = JSON.parse(consoleLogSpy.mock.calls[0][0] as string);
      expect(output.traceId).toBe('tr_async');
    });

    it('should throw error when accessing logger outside context', () => {
      expect(() => getLogger()).toThrow(
        'Logger not initialized in async context'
      );
    });

    it('should support nested runWithLogger calls', async () => {
      const parentLogger = createLogger({
        component: 'sandbox-do',
        traceId: 'tr_parent'
      });

      await runWithLogger(parentLogger, async () => {
        const childLogger = getLogger().child({ operation: 'exec' });

        await runWithLogger(childLogger, () => {
          const retrievedLogger = getLogger();
          retrievedLogger.info('Nested context');
        });
      });

      const output = JSON.parse(consoleLogSpy.mock.calls[0][0] as string);
      expect(output).toMatchObject({
        traceId: 'tr_parent',
        operation: 'exec'
      });
    });

    it('should isolate logger between async operations', async () => {
      const logger1 = createLogger({ component: 'container', traceId: 'tr_1' });
      const logger2 = createLogger({ component: 'container', traceId: 'tr_2' });

      const promise1 = runWithLogger(logger1, async () => {
        await new Promise((resolve) => setTimeout(resolve, 10));
        getLogger().info('Logger 1');
      });

      const promise2 = runWithLogger(logger2, async () => {
        getLogger().info('Logger 2');
      });

      await Promise.all([promise1, promise2]);

      expect(consoleLogSpy).toHaveBeenCalledTimes(2);
      const outputs = consoleLogSpy.mock.calls.map((call) =>
        JSON.parse(call[0] as string)
      );
      const traceIds = outputs.map((o) => o.traceId);

      expect(traceIds).toContain('tr_1');
      expect(traceIds).toContain('tr_2');
    });
  });

=======
>>>>>>> be9ed8b9
  describe('Edge Cases', () => {
    it('should handle empty context', () => {
      const logger = new CloudflareLogger(
        { component: 'container', traceId: 'tr_empty' } as LogContext,
        LogLevelEnum.INFO,
        false
      );

      logger.info('Message', {});

      expect(consoleLogSpy).toHaveBeenCalledOnce();
    });

    it('should handle undefined error in error()', () => {
      const logger = new CloudflareLogger(
        { component: 'sandbox-do', traceId: 'tr_noerr' } as LogContext,
        LogLevelEnum.ERROR,
        false
      );

      logger.error('Error without error object', undefined);

      expect(consoleErrorSpy).toHaveBeenCalledOnce();
      const output = JSON.parse(consoleErrorSpy.mock.calls[0][0] as string);
      expect(output.error).toBeUndefined();
    });

    it('should handle very long messages', () => {
      const logger = new CloudflareLogger(
        { component: 'container', traceId: 'tr_long' } as LogContext,
        LogLevelEnum.INFO,
        false
      );

      const longMessage = 'A'.repeat(10000);
      logger.info(longMessage);

      expect(consoleLogSpy).toHaveBeenCalledOnce();
      const output = JSON.parse(consoleLogSpy.mock.calls[0][0] as string);
      expect(output.msg).toBe(longMessage);
    });

    it('should handle special characters in messages', () => {
      const logger = new CloudflareLogger(
        { component: 'sandbox-do', traceId: 'tr_special' } as LogContext,
        LogLevelEnum.INFO,
        false
      );

      const specialMessage =
        'Message with "quotes", \\backslashes\\, and \n newlines';
      logger.info(specialMessage);

      expect(consoleLogSpy).toHaveBeenCalledOnce();
      const output = JSON.parse(consoleLogSpy.mock.calls[0][0] as string);
      expect(output.msg).toBe(specialMessage);
    });

    it('should handle context with undefined values', () => {
      const logger = new CloudflareLogger(
        { component: 'container', traceId: 'tr_undef' } as LogContext,
        LogLevelEnum.INFO,
        false
      );

      logger.info('Message', { operation: undefined, commandId: 'cmd-123' });

      expect(consoleLogSpy).toHaveBeenCalledOnce();
      const output = JSON.parse(consoleLogSpy.mock.calls[0][0] as string);
      expect(output.commandId).toBe('cmd-123');
    });

    it('should handle errors with circular references in error object', () => {
      const logger = new CloudflareLogger(
        { component: 'sandbox-do', traceId: 'tr_circ' } as LogContext,
        LogLevelEnum.ERROR,
        false
      );

      const error = new Error('Circular error');
      // Our logger only extracts message, stack, name - so circular refs won't break it
      logger.error('Circular reference error', error);

      expect(consoleErrorSpy).toHaveBeenCalledOnce();
    });
  });
});<|MERGE_RESOLUTION|>--- conflicted
+++ resolved
@@ -420,90 +420,6 @@
     });
   });
 
-<<<<<<< HEAD
-  describe('AsyncLocalStorage Context', () => {
-    beforeEach(() => {
-      // Set NODE_ENV to production to force JSON output
-      process.env.NODE_ENV = 'production';
-    });
-
-    afterEach(() => {
-      // Clean up
-      delete process.env.NODE_ENV;
-    });
-
-    it('should store and retrieve logger from context', async () => {
-      const logger = createLogger({
-        component: 'sandbox-do',
-        traceId: 'tr_async'
-      });
-
-      await runWithLogger(logger, () => {
-        const retrievedLogger = getLogger();
-        retrievedLogger.info('From async context');
-      });
-
-      expect(consoleLogSpy).toHaveBeenCalledOnce();
-      const output = JSON.parse(consoleLogSpy.mock.calls[0][0] as string);
-      expect(output.traceId).toBe('tr_async');
-    });
-
-    it('should throw error when accessing logger outside context', () => {
-      expect(() => getLogger()).toThrow(
-        'Logger not initialized in async context'
-      );
-    });
-
-    it('should support nested runWithLogger calls', async () => {
-      const parentLogger = createLogger({
-        component: 'sandbox-do',
-        traceId: 'tr_parent'
-      });
-
-      await runWithLogger(parentLogger, async () => {
-        const childLogger = getLogger().child({ operation: 'exec' });
-
-        await runWithLogger(childLogger, () => {
-          const retrievedLogger = getLogger();
-          retrievedLogger.info('Nested context');
-        });
-      });
-
-      const output = JSON.parse(consoleLogSpy.mock.calls[0][0] as string);
-      expect(output).toMatchObject({
-        traceId: 'tr_parent',
-        operation: 'exec'
-      });
-    });
-
-    it('should isolate logger between async operations', async () => {
-      const logger1 = createLogger({ component: 'container', traceId: 'tr_1' });
-      const logger2 = createLogger({ component: 'container', traceId: 'tr_2' });
-
-      const promise1 = runWithLogger(logger1, async () => {
-        await new Promise((resolve) => setTimeout(resolve, 10));
-        getLogger().info('Logger 1');
-      });
-
-      const promise2 = runWithLogger(logger2, async () => {
-        getLogger().info('Logger 2');
-      });
-
-      await Promise.all([promise1, promise2]);
-
-      expect(consoleLogSpy).toHaveBeenCalledTimes(2);
-      const outputs = consoleLogSpy.mock.calls.map((call) =>
-        JSON.parse(call[0] as string)
-      );
-      const traceIds = outputs.map((o) => o.traceId);
-
-      expect(traceIds).toContain('tr_1');
-      expect(traceIds).toContain('tr_2');
-    });
-  });
-
-=======
->>>>>>> be9ed8b9
   describe('Edge Cases', () => {
     it('should handle empty context', () => {
       const logger = new CloudflareLogger(
