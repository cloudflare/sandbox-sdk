import type {
  CodeContext,
  CreateContextOptions,
  ExecutionResult,
  RunCodeOptions
} from './interpreter-types';

// Base execution options shared across command types
export interface BaseExecOptions {
  /**
   * Maximum execution time in milliseconds
   */
  timeout?: number;

  /**
   * Environment variables for the command
   */
  env?: Record<string, string>;

  /**
   * Working directory for command execution
   */
  cwd?: string;

  /**
   * Text encoding for output (default: 'utf8')
   */
  encoding?: string;
}

// Command execution types
export interface ExecOptions extends BaseExecOptions {
  /**
   * Enable real-time output streaming via callbacks
   */
  stream?: boolean;

  /**
   * Callback for real-time output data
   */
  onOutput?: (stream: 'stdout' | 'stderr', data: string) => void;

  /**
   * Callback when command completes (only when stream: true)
   */
  onComplete?: (result: ExecResult) => void;

  /**
   * Callback for execution errors
   */
  onError?: (error: Error) => void;

  /**
   * AbortSignal for cancelling execution
   */
  signal?: AbortSignal;
}

export interface ExecResult {
  /**
   * Whether the command succeeded (exitCode === 0)
   */
  success: boolean;

  /**
   * Process exit code
   */
  exitCode: number;

  /**
   * Standard output content
   */
  stdout: string;

  /**
   * Standard error content
   */
  stderr: string;

  /**
   * Command that was executed
   */
  command: string;

  /**
   * Execution duration in milliseconds
   */
  duration: number;

  /**
   * ISO timestamp when command started
   */
  timestamp: string;

  /**
   * Session ID if provided
   */
  sessionId?: string;
}

// Background process types
export interface ProcessOptions extends BaseExecOptions {
  /**
   * Custom process ID for later reference
   * If not provided, a UUID will be generated
   */
  processId?: string;

  /**
   * Automatically cleanup process record after exit (default: true)
   */
  autoCleanup?: boolean;

  /**
   * Callback when process exits
   */
  onExit?: (code: number | null) => void;

  /**
   * Callback for real-time output (background processes)
   */
  onOutput?: (stream: 'stdout' | 'stderr', data: string) => void;

  /**
   * Callback when process starts successfully
   */
  onStart?: (process: Process) => void;

  /**
   * Callback for process errors
   */
  onError?: (error: Error) => void;
}

export type ProcessStatus =
  | 'starting' // Process is being initialized
  | 'running' // Process is actively running
  | 'completed' // Process exited successfully (code 0)
  | 'failed' // Process exited with non-zero code
  | 'killed' // Process was terminated by signal
  | 'error'; // Process failed to start or encountered error

export interface Process {
  /**
   * Unique process identifier
   */
  readonly id: string;

  /**
   * System process ID (if available and running)
   */
  readonly pid?: number;

  /**
   * Command that was executed
   */
  readonly command: string;

  /**
   * Current process status
   */
  readonly status: ProcessStatus;

  /**
   * When the process was started
   */
  readonly startTime: Date;

  /**
   * When the process ended (if completed)
   */
  readonly endTime?: Date;

  /**
   * Process exit code (if completed)
   */
  readonly exitCode?: number;

  /**
   * Session ID if provided
   */
  readonly sessionId?: string;

  /**
   * Kill the process
   */
  kill(signal?: string): Promise<void>;

  /**
   * Get current process status (refreshed)
   */
  getStatus(): Promise<ProcessStatus>;

  /**
   * Get accumulated logs
   */
  getLogs(): Promise<{ stdout: string; stderr: string }>;
}

// Streaming event types
export interface ExecEvent {
  type: 'start' | 'stdout' | 'stderr' | 'complete' | 'error';
  timestamp: string;
  data?: string;
  command?: string;
  exitCode?: number;
  result?: ExecResult;
  error?: string;
  sessionId?: string;
}

export interface LogEvent {
  type: 'stdout' | 'stderr' | 'exit' | 'error';
  timestamp: string;
  data: string;
  processId: string;
  sessionId?: string;
  exitCode?: number;
}

export interface StreamOptions extends BaseExecOptions {
  /**
   * Buffer size for streaming output
   */
  bufferSize?: number;

  /**
   * AbortSignal for cancelling stream
   */
  signal?: AbortSignal;
}

// Session management types
export interface SessionOptions {
  /**
   * Optional session ID (auto-generated if not provided)
   */
  id?: string;

  /**
   * Session name for identification
   */
  name?: string;

  /**
   * Environment variables for this session
   */
  env?: Record<string, string>;

  /**
   * Working directory
   */
  cwd?: string;

  /**
   * Enable PID namespace isolation (requires CAP_SYS_ADMIN)
   */
  isolation?: boolean;
}

// Sandbox configuration options
export interface SandboxOptions {
  /**
   * Duration after which the sandbox instance will sleep if no requests are received
   * Can be:
   * - A string like "30s", "3m", "5m", "1h" (seconds, minutes, or hours)
   * - A number representing seconds (e.g., 180 for 3 minutes)
   * Default: "10m" (10 minutes)
   *
   * Note: Ignored when keepAlive is true
   */
  sleepAfter?: string | number;

  /**
   * Base URL for the sandbox API
   */
  baseUrl?: string;

  /**
   * Keep the container alive indefinitely by preventing automatic shutdown
   * When true, the container will never auto-timeout and must be explicitly destroyed
   * - Any scenario where activity can't be automatically detected
   *
   * Important: You MUST call sandbox.destroy() when done to avoid resource leaks
   *
   * Default: false
   */
  keepAlive?: boolean;

  /**
   * Normalize sandbox ID to lowercase for preview URL compatibility
   *
   * Required for preview URLs because hostnames are case-insensitive (RFC 3986), which
   * would route requests to a different Durable Object instance with IDs containing uppercase letters.
   *
   * **Important:** Different normalizeId values create different Durable Object instances:
   * - `getSandbox(ns, "MyProject")` → DO key: "MyProject"
   * - `getSandbox(ns, "MyProject", {normalizeId: true})` → DO key: "myproject"
   *
   * **Future change:** In a future version, this will default to `true` (automatically lowercase all IDs).
   * IDs with uppercase letters will trigger a warning. To prepare, use lowercase IDs or explicitly
   * pass `normalizeId: true`.
   *
   * @example
   * getSandbox(ns, "my-project")  // Works with preview URLs (lowercase)
   * getSandbox(ns, "MyProject", {normalizeId: true})  // Normalized to "myproject"
   *
   * @default false
   */
  normalizeId?: boolean;

  /**
   * Container startup timeout configuration
   *
   * Tune timeouts based on your container's characteristics. SDK defaults (30s instance, 90s ports)
   * work for most use cases. Adjust for heavy containers or fail-fast applications.
   *
   * Can also be configured via environment variables:
   * - SANDBOX_INSTANCE_TIMEOUT_MS
   * - SANDBOX_PORT_TIMEOUT_MS
   * - SANDBOX_POLL_INTERVAL_MS
   *
   * Precedence: options > env vars > SDK defaults
   *
   * @example
   * // Heavy containers (ML models, large apps)
   * getSandbox(ns, id, {
   *   containerTimeouts: { portReadyTimeoutMS: 180_000 }
   * })
   *
   * @example
   * // Fail-fast for latency-sensitive apps
   * getSandbox(ns, id, {
   *   containerTimeouts: {
   *     instanceGetTimeoutMS: 15_000,
   *     portReadyTimeoutMS: 30_000
   *   }
   * })
   */
  containerTimeouts?: {
    /**
     * Time to wait for container instance provisioning
     * @default 30000 (30s) - or SANDBOX_INSTANCE_TIMEOUT_MS env var
     */
    instanceGetTimeoutMS?: number;

    /**
     * Time to wait for application startup and ports to be ready
     * @default 90000 (90s) - or SANDBOX_PORT_TIMEOUT_MS env var
     */
    portReadyTimeoutMS?: number;

    /**
     * How often to poll for container readiness
     * @default 1000 (1s) - or SANDBOX_POLL_INTERVAL_MS env var
     */
    waitIntervalMS?: number;
  };
}

/**
 * Execution session - isolated execution context within a sandbox
 * Returned by sandbox.createSession()
 * Provides the same API as ISandbox but bound to a specific session
 */
// File operation result types
export interface MkdirResult {
  success: boolean;
  path: string;
  recursive: boolean;
  timestamp: string;
  exitCode?: number;
}

export interface WriteFileResult {
  success: boolean;
  path: string;
  timestamp: string;
  exitCode?: number;
}

export interface ReadFileResult {
  success: boolean;
  path: string;
  content: string;
  timestamp: string;
  exitCode?: number;

  /**
   * Encoding used for content (utf-8 for text, base64 for binary)
   */
  encoding?: 'utf-8' | 'base64';

  /**
   * Whether the file is detected as binary
   */
  isBinary?: boolean;

  /**
   * MIME type of the file (e.g., 'image/png', 'text/plain')
   */
  mimeType?: string;

  /**
   * File size in bytes
   */
  size?: number;
}

export interface DeleteFileResult {
  success: boolean;
  path: string;
  timestamp: string;
  exitCode?: number;
}

export interface RenameFileResult {
  success: boolean;
  path: string;
  newPath: string;
  timestamp: string;
  exitCode?: number;
}

export interface MoveFileResult {
  success: boolean;
  path: string;
  newPath: string;
  timestamp: string;
  exitCode?: number;
}

export interface FileExistsResult {
  success: boolean;
  path: string;
  exists: boolean;
  timestamp: string;
}

export interface FileInfo {
  name: string;
  absolutePath: string;
  relativePath: string;
  type: 'file' | 'directory' | 'symlink' | 'other';
  size: number;
  modifiedAt: string;
  mode: string;
  permissions: {
    readable: boolean;
    writable: boolean;
    executable: boolean;
  };
}

export interface ListFilesOptions {
  recursive?: boolean;
  includeHidden?: boolean;
}

export interface ListFilesResult {
  success: boolean;
  path: string;
  files: FileInfo[];
  count: number;
  timestamp: string;
  exitCode?: number;
}

export interface GitCheckoutResult {
  success: boolean;
  repoUrl: string;
  branch: string;
  targetDir: string;
  timestamp: string;
  exitCode?: number;
}

// File Streaming Types

/**
 * SSE events for file streaming
 */
export type FileStreamEvent =
  | {
      type: 'metadata';
      mimeType: string;
      size: number;
      isBinary: boolean;
      encoding: 'utf-8' | 'base64';
    }
  | {
      type: 'chunk';
      data: string; // base64 for binary, UTF-8 for text
    }
  | {
      type: 'complete';
      bytesRead: number;
    }
  | {
      type: 'error';
      error: string;
    };

/**
 * File metadata from streaming
 */
export interface FileMetadata {
  mimeType: string;
  size: number;
  isBinary: boolean;
  encoding: 'utf-8' | 'base64';
}

/**
 * File stream chunk - either string (text) or Uint8Array (binary, auto-decoded)
 */
export type FileChunk = string | Uint8Array;

// Process management result types
export interface ProcessStartResult {
  success: boolean;
  processId: string;
  pid?: number;
  command: string;
  timestamp: string;
}

export interface ProcessListResult {
  success: boolean;
  processes: Array<{
    id: string;
    pid?: number;
    command: string;
    status: ProcessStatus;
    startTime: string;
    endTime?: string;
    exitCode?: number;
  }>;
  timestamp: string;
}

export interface ProcessInfoResult {
  success: boolean;
  process: {
    id: string;
    pid?: number;
    command: string;
    status: ProcessStatus;
    startTime: string;
    endTime?: string;
    exitCode?: number;
  };
  timestamp: string;
}

export interface ProcessKillResult {
  success: boolean;
  processId: string;
  signal?: string;
  timestamp: string;
}

export interface ProcessLogsResult {
  success: boolean;
  processId: string;
  stdout: string;
  stderr: string;
  timestamp: string;
}

export interface ProcessCleanupResult {
  success: boolean;
  cleanedCount: number;
  timestamp: string;
}

// Session management result types
export interface SessionCreateResult {
  success: boolean;
  sessionId: string;
  name?: string;
  cwd?: string;
  timestamp: string;
}

export interface SessionDeleteResult {
  success: boolean;
  sessionId: string;
  timestamp: string;
}

export interface EnvSetResult {
  success: boolean;
  timestamp: string;
}

// Port management result types
export interface PortExposeResult {
  success: boolean;
  port: number;
  url: string;
  timestamp: string;
}

export interface PortStatusResult {
  success: boolean;
  port: number;
  status: 'active' | 'inactive';
  url?: string;
  timestamp: string;
}

export interface PortListResult {
  success: boolean;
  ports: Array<{
    port: number;
    url: string;
    status: 'active' | 'inactive';
  }>;
  timestamp: string;
}

export interface PortCloseResult {
  success: boolean;
  port: number;
  timestamp: string;
}

// Code interpreter result types
export interface InterpreterHealthResult {
  success: boolean;
  status: 'healthy' | 'unhealthy';
  timestamp: string;
}

export interface ContextCreateResult {
  success: boolean;
  contextId: string;
  language: string;
  cwd?: string;
  timestamp: string;
}

export interface ContextListResult {
  success: boolean;
  contexts: Array<{
    id: string;
    language: string;
    cwd?: string;
  }>;
  timestamp: string;
}

export interface ContextDeleteResult {
  success: boolean;
  contextId: string;
  timestamp: string;
}

// Miscellaneous result types
export interface HealthCheckResult {
  success: boolean;
  status: 'healthy' | 'unhealthy';
  timestamp: string;
}

export interface ShutdownResult {
  success: boolean;
  message: string;
  timestamp: string;
}

export interface ExecutionSession {
  /** Unique session identifier */
  readonly id: string;

  // Command execution
  exec(command: string, options?: ExecOptions): Promise<ExecResult>;
  execStream(
    command: string,
    options?: StreamOptions
  ): Promise<ReadableStream<Uint8Array>>;

  // Background process management
  startProcess(command: string, options?: ProcessOptions): Promise<Process>;
  listProcesses(): Promise<Process[]>;
  getProcess(id: string): Promise<Process | null>;
  killProcess(id: string, signal?: string): Promise<void>;
  killAllProcesses(): Promise<number>;
  cleanupCompletedProcesses(): Promise<number>;
  getProcessLogs(
    id: string
  ): Promise<{ stdout: string; stderr: string; processId: string }>;
  streamProcessLogs(
    processId: string,
    options?: { signal?: AbortSignal }
  ): Promise<ReadableStream<Uint8Array>>;

  // File operations
  writeFile(
    path: string,
    content: string,
    options?: { encoding?: string }
  ): Promise<WriteFileResult>;
  readFile(
    path: string,
    options?: { encoding?: string }
  ): Promise<ReadFileResult>;
  readFileStream(path: string): Promise<ReadableStream<Uint8Array>>;
  mkdir(path: string, options?: { recursive?: boolean }): Promise<MkdirResult>;
  deleteFile(path: string): Promise<DeleteFileResult>;
  renameFile(oldPath: string, newPath: string): Promise<RenameFileResult>;
  moveFile(
    sourcePath: string,
    destinationPath: string
  ): Promise<MoveFileResult>;
  listFiles(path: string, options?: ListFilesOptions): Promise<ListFilesResult>;
  exists(path: string): Promise<FileExistsResult>;

  // Git operations
  gitCheckout(
    repoUrl: string,
    options?: { branch?: string; targetDir?: string }
  ): Promise<GitCheckoutResult>;

  // Environment management
  setEnvVars(envVars: Record<string, string>): Promise<void>;

  // Code interpreter methods
  createCodeContext(options?: CreateContextOptions): Promise<CodeContext>;
  runCode(code: string, options?: RunCodeOptions): Promise<ExecutionResult>;
  runCodeStream(
    code: string,
    options?: RunCodeOptions
  ): Promise<ReadableStream<Uint8Array>>;
  listCodeContexts(): Promise<CodeContext[]>;
  deleteCodeContext(contextId: string): Promise<void>;

  // Bucket mounting operations
  mountBucket(
    bucket: string,
    mountPath: string,
    options: MountBucketOptions
  ): Promise<void>;
  unmountBucket(mountPath: string): Promise<void>;
}

// Bucket mounting types
/**
 * Supported S3-compatible storage providers
 */
export type BucketProvider =
  | 'r2' // Cloudflare R2
  | 's3' // Amazon S3
  | 'gcs'; // Google Cloud Storage

/**
 * Credentials for S3-compatible storage
 */
export interface BucketCredentials {
  accessKeyId: string;
  secretAccessKey: string;
}

/**
 * Options for mounting an S3-compatible bucket
 */
export interface MountBucketOptions {
  /**
   * S3-compatible endpoint URL
   *
   * Examples:
   * - R2: 'https://abc123.r2.cloudflarestorage.com'
   * - AWS S3: 'https://s3.us-west-2.amazonaws.com'
   * - GCS: 'https://storage.googleapis.com'
   *
   * Required field
   */
  endpoint: string;

  /**
   * Optional provider hint for automatic s3fs flag configuration
   * If not specified, will attempt to detect from endpoint URL.
   *
   * Examples:
   * - 'r2' - Cloudflare R2 (adds nomixupload)
   * - 's3' - Amazon S3 (standard configuration)
   * - 'gcs' - Google Cloud Storage (no special flags needed)
   */
  provider?: BucketProvider;

  /**
   * Explicit credentials (overrides env var auto-detection)
   */
  credentials?: BucketCredentials;

  /**
   * Mount filesystem as read-only
   * Default: false
   */
  readOnly?: boolean;

  /**
   * Advanced: Override or extend s3fs options
   *
   * These will be merged with provider-specific defaults.
   * To override defaults completely, specify all options here.
   *
   * Common options:
   * - 'use_path_request_style' - Use path-style URLs (bucket/path vs bucket.host/path)
   * - 'nomixupload' - Disable mixed multipart uploads (needed for some providers)
   * - 'nomultipart' - Disable all multipart operations
   * - 'sigv2' - Use signature version 2 instead of v4
   * - 'no_check_certificate' - Skip SSL certificate validation (dev/testing only)
   */
  s3fsOptions?: string[];
}

// Main Sandbox interface
export interface ISandbox {
  // Command execution
  exec(command: string, options?: ExecOptions): Promise<ExecResult>;

  // Background process management
  startProcess(command: string, options?: ProcessOptions): Promise<Process>;
  listProcesses(): Promise<Process[]>;
  getProcess(id: string): Promise<Process | null>;
  killProcess(id: string, signal?: string): Promise<void>;
  killAllProcesses(): Promise<number>;

  // Streaming operations
  execStream(
    command: string,
    options?: StreamOptions
  ): Promise<ReadableStream<Uint8Array>>;
  streamProcessLogs(
    processId: string,
    options?: { signal?: AbortSignal }
  ): Promise<ReadableStream<Uint8Array>>;

  // Utility methods
  cleanupCompletedProcesses(): Promise<number>;
  getProcessLogs(
    id: string
  ): Promise<{ stdout: string; stderr: string; processId: string }>;

  // File operations
  writeFile(
    path: string,
    content: string,
    options?: { encoding?: string }
  ): Promise<WriteFileResult>;
  readFile(
    path: string,
    options?: { encoding?: string }
  ): Promise<ReadFileResult>;
  readFileStream(path: string): Promise<ReadableStream<Uint8Array>>;
  mkdir(path: string, options?: { recursive?: boolean }): Promise<MkdirResult>;
  deleteFile(path: string): Promise<DeleteFileResult>;
  renameFile(oldPath: string, newPath: string): Promise<RenameFileResult>;
  moveFile(
    sourcePath: string,
    destinationPath: string
  ): Promise<MoveFileResult>;
  listFiles(path: string, options?: ListFilesOptions): Promise<ListFilesResult>;
  exists(path: string, sessionId?: string): Promise<FileExistsResult>;

  // Git operations
  gitCheckout(
    repoUrl: string,
    options?: { branch?: string; targetDir?: string }
  ): Promise<GitCheckoutResult>;

<<<<<<< HEAD
  // Environment management
  setEnvVars(envVars: Record<string, string>): Promise<void>;
=======
  // Bucket mounting operations
  mountBucket(
    bucket: string,
    mountPath: string,
    options: MountBucketOptions
  ): Promise<void>;
  unmountBucket(mountPath: string): Promise<void>;
>>>>>>> be9ed8b9

  // Session management
  createSession(options?: SessionOptions): Promise<ExecutionSession>;
  deleteSession(sessionId: string): Promise<SessionDeleteResult>;

  // Code interpreter methods
  createCodeContext(options?: CreateContextOptions): Promise<CodeContext>;
  runCode(code: string, options?: RunCodeOptions): Promise<ExecutionResult>;
  runCodeStream(
    code: string,
    options?: RunCodeOptions
  ): Promise<ReadableStream>;
  listCodeContexts(): Promise<CodeContext[]>;
  deleteCodeContext(contextId: string): Promise<void>;

  // WebSocket connection
  wsConnect(request: Request, port: number): Promise<Response>;
}

// Type guards for runtime validation
export function isExecResult(value: any): value is ExecResult {
  return (
    value &&
    typeof value.success === 'boolean' &&
    typeof value.exitCode === 'number' &&
    typeof value.stdout === 'string' &&
    typeof value.stderr === 'string'
  );
}

export function isProcess(value: any): value is Process {
  return (
    value &&
    typeof value.id === 'string' &&
    typeof value.command === 'string' &&
    typeof value.status === 'string'
  );
}

export function isProcessStatus(value: string): value is ProcessStatus {
  return [
    'starting',
    'running',
    'completed',
    'failed',
    'killed',
    'error'
  ].includes(value);
}

export type {
  ChartData,
  CodeContext,
  CreateContextOptions,
  ExecutionError,
  ExecutionResult,
  OutputMessage,
  Result,
  RunCodeOptions
} from './interpreter-types';
// Re-export interpreter types for convenience
export { Execution, ResultImpl } from './interpreter-types';<|MERGE_RESOLUTION|>--- conflicted
+++ resolved
@@ -871,10 +871,9 @@
     options?: { branch?: string; targetDir?: string }
   ): Promise<GitCheckoutResult>;
 
-<<<<<<< HEAD
   // Environment management
   setEnvVars(envVars: Record<string, string>): Promise<void>;
-=======
+
   // Bucket mounting operations
   mountBucket(
     bucket: string,
@@ -882,7 +881,6 @@
     options: MountBucketOptions
   ): Promise<void>;
   unmountBucket(mountPath: string): Promise<void>;
->>>>>>> be9ed8b9
 
   // Session management
   createSession(options?: SessionOptions): Promise<ExecutionSession>;
