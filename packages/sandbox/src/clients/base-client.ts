import type { Logger } from '@repo/shared';
import { createNoOpLogger } from '@repo/shared';
import { getHttpStatus } from '@repo/shared/errors';
import type { ErrorResponse as NewErrorResponse } from '../errors';
import { createErrorFromResponse, ErrorCode } from '../errors';
import type { SandboxError } from '../errors/classes';
import { createTransport, type Transport } from './transport';
import type { HttpClientOptions, ResponseHandler } from './types';

// Container startup retry configuration
const TIMEOUT_MS = 120_000; // 2 minutes total retry budget
const MIN_TIME_FOR_RETRY_MS = 15_000; // Need at least 15s remaining to retry (allows for longer container startups)

/**
 * Abstract base class providing common HTTP/WebSocket functionality for all domain clients
 *
 * Supports two transport modes:
 * - HTTP (default): Each request is a separate HTTP call
 * - WebSocket: All requests multiplexed over a single connection
 *
 * WebSocket mode is useful when running inside Workers/Durable Objects
 * where sub-request limits apply.
 */
export abstract class BaseHttpClient {
  protected baseUrl: string;
  protected options: HttpClientOptions;
  protected logger: Logger;
  protected transport: Transport | null = null;

  constructor(options: HttpClientOptions = {}) {
    this.options = options;
    this.logger = options.logger ?? createNoOpLogger();
    this.baseUrl = this.options.baseUrl!;

    // Use provided transport or create one if WebSocket mode is enabled
    if (options.transport) {
      this.transport = options.transport;
    } else if (options.transportMode === 'websocket' && options.wsUrl) {
      this.transport = createTransport({
        mode: 'websocket',
        wsUrl: options.wsUrl,
        logger: this.logger
      });
    }
  }

  /**
   * Check if using WebSocket transport
   */
  protected isWebSocketMode(): boolean {
    return this.transport?.getMode() === 'websocket';
  }

  /**
   * Core HTTP request method with automatic retry for container startup delays
<<<<<<< HEAD
   * Retries both 503 (provisioning) and 500 (startup failure) errors when they're container-related
   *
   * When WebSocket transport is enabled, this creates a Response-like object
   * from the WebSocket response for compatibility with existing code.
=======
   * Retries on 503 (Service Unavailable) which indicates container is starting
>>>>>>> 2271f9fc
   */
  protected async doFetch(
    path: string,
    options?: RequestInit
  ): Promise<Response> {
    // Use WebSocket transport if available
    if (this.transport?.getMode() === 'websocket') {
      return this.doWebSocketFetch(path, options);
    }

    // Fall back to HTTP transport
    return this.doHttpFetch(path, options);
  }

  /**
   * WebSocket-based fetch implementation
   * Converts WebSocket request/response to Response object for compatibility
   */
  private async doWebSocketFetch(
    path: string,
    options?: RequestInit
  ): Promise<Response> {
    if (!this.transport) {
      throw new Error('WebSocket transport not initialized');
    }

    const method = (options?.method || 'GET') as
      | 'GET'
      | 'POST'
      | 'PUT'
      | 'DELETE';
    let body: unknown;

    if (options?.body && typeof options.body === 'string') {
      try {
        body = JSON.parse(options.body);
      } catch {
        body = options.body;
      }
    }

    const result = await this.transport.request(method, path, body);

    // Create a Response-like object for compatibility
    return new Response(JSON.stringify(result.body), {
      status: result.status,
      headers: { 'Content-Type': 'application/json' }
    });
  }

  /**
   * HTTP-based fetch implementation with retry logic
   */
  private async doHttpFetch(
    path: string,
    options?: RequestInit
  ): Promise<Response> {
    const startTime = Date.now();
    let attempt = 0;

    while (true) {
      const response = await this.executeFetch(path, options);

      // Check if this is a retryable container error (503 = transient)
      const shouldRetry = this.isRetryableContainerError(response);

      if (shouldRetry) {
        const elapsed = Date.now() - startTime;
        const remaining = TIMEOUT_MS - elapsed;

        // Check if we have enough time for another attempt
        if (remaining > MIN_TIME_FOR_RETRY_MS) {
          // Exponential backoff with longer delays for container ops: 3s, 6s, 12s, 24s, 30s
          const delay = Math.min(3000 * 2 ** attempt, 30000);

          this.logger.info('Container not ready, retrying', {
            status: response.status,
            attempt: attempt + 1,
            delayMs: delay,
            remainingSec: Math.floor(remaining / 1000)
          });

          await new Promise((resolve) => setTimeout(resolve, delay));
          attempt++;
          continue;
        }

        // Timeout exhausted
        this.logger.error(
          'Container failed to become ready',
          new Error(
            `Failed after ${attempt + 1} attempts over ${Math.floor(elapsed / 1000)}s`
          )
        );
        return response;
      }

      // Not a retryable error or request succeeded
      return response;
    }
  }

  /**
   * Make a POST request with JSON body
   */
  protected async post<T>(
    endpoint: string,
    data: unknown,
    responseHandler?: ResponseHandler<T>
  ): Promise<T> {
    const response = await this.doFetch(endpoint, {
      method: 'POST',
      headers: {
        'Content-Type': 'application/json'
      },
      body: JSON.stringify(data)
    });

    return this.handleResponse(response, responseHandler);
  }

  /**
   * Make a GET request
   */
  protected async get<T>(
    endpoint: string,
    responseHandler?: ResponseHandler<T>
  ): Promise<T> {
    const response = await this.doFetch(endpoint, {
      method: 'GET'
    });

    return this.handleResponse(response, responseHandler);
  }

  /**
   * Make a DELETE request
   */
  protected async delete<T>(
    endpoint: string,
    responseHandler?: ResponseHandler<T>
  ): Promise<T> {
    const response = await this.doFetch(endpoint, {
      method: 'DELETE'
    });

    return this.handleResponse(response, responseHandler);
  }

  /**
   * Handle HTTP response with error checking and parsing
   */
  protected async handleResponse<T>(
    response: Response,
    customHandler?: ResponseHandler<T>
  ): Promise<T> {
    if (!response.ok) {
      await this.handleErrorResponse(response);
    }

    if (customHandler) {
      return customHandler(response);
    }

    try {
      return await response.json();
    } catch (error) {
      // Handle malformed JSON responses gracefully
      const errorResponse: NewErrorResponse = {
        code: ErrorCode.INVALID_JSON_RESPONSE,
        message: `Invalid JSON response: ${
          error instanceof Error ? error.message : 'Unknown parsing error'
        }`,
        context: {},
        httpStatus: response.status,
        timestamp: new Date().toISOString()
      };
      throw createErrorFromResponse(errorResponse);
    }
  }

  /**
   * Handle error responses with consistent error throwing
   */
  protected async handleErrorResponse(response: Response): Promise<never> {
    let errorData: NewErrorResponse;

    try {
      errorData = await response.json();
    } catch {
      // Fallback if response isn't JSON or parsing fails
      errorData = {
        code: ErrorCode.INTERNAL_ERROR,
        message: `HTTP error! status: ${response.status}`,
        context: { statusText: response.statusText },
        httpStatus: response.status,
        timestamp: new Date().toISOString()
      };
    }

    // Convert ErrorResponse to appropriate Error class
    const error = createErrorFromResponse(errorData);

    // Call error callback if provided
    this.options.onError?.(errorData.message, undefined);

    throw error;
  }

  /**
   * Create a streaming response handler for Server-Sent Events
   */
  protected async handleStreamResponse(
    response: Response
  ): Promise<ReadableStream<Uint8Array>> {
    if (!response.ok) {
      await this.handleErrorResponse(response);
    }

    if (!response.body) {
      throw new Error('No response body for streaming');
    }

    return response.body;
  }

  /**
   * Stream request handler for WebSocket transport
   * Returns a ReadableStream that receives data over WebSocket
   * @param path - The API path to call
   * @param body - Optional request body (for POST requests)
   * @param method - HTTP method (default: POST, use GET for process logs)
   */
  protected async doStreamFetch(
    path: string,
    body?: unknown,
    method: 'GET' | 'POST' = 'POST'
  ): Promise<ReadableStream<Uint8Array>> {
    // Use WebSocket transport if available
    if (this.transport?.getMode() === 'websocket') {
      return this.transport.requestStream(method, path, body);
    }

    // Fall back to HTTP streaming
    const response = await this.doFetch(path, {
      method,
      headers: { 'Content-Type': 'application/json' },
      body: body && method === 'POST' ? JSON.stringify(body) : undefined
    });

    return this.handleStreamResponse(response);
  }

  /**
   * Utility method to log successful operations
   */
  protected logSuccess(operation: string, details?: string): void {
    this.logger.info(operation, details ? { details } : undefined);
  }

  /**
   * Utility method to log errors intelligently
   * Only logs unexpected errors (5xx), not expected errors (4xx)
   *
   * - 4xx errors (validation, not found, conflicts): Don't log (expected client errors)
   * - 5xx errors (server failures, internal errors): DO log (unexpected server errors)
   */
  protected logError(operation: string, error: unknown): void {
    // Check if it's a SandboxError with HTTP status
    if (error && typeof error === 'object' && 'httpStatus' in error) {
      const httpStatus = (error as SandboxError).httpStatus;

      // Only log server errors (5xx), not client errors (4xx)
      if (httpStatus >= 500) {
        this.logger.error(
          `Unexpected error in ${operation}`,
          error instanceof Error ? error : new Error(String(error)),
          { httpStatus }
        );
      }
      // 4xx errors are expected (validation, not found, etc.) - don't log
    } else {
      // Non-SandboxError (unexpected) - log it
      this.logger.error(
        `Error in ${operation}`,
        error instanceof Error ? error : new Error(String(error))
      );
    }
  }

  /**
   * Check if response indicates a retryable container error
   *
   * The Sandbox DO returns proper HTTP status codes:
   * - 503 Service Unavailable: Transient errors (container starting, port not ready)
   * - 500 Internal Server Error: Permanent errors (bad config, missing image)
   *
   * We only retry on 503, which indicates the container is starting up.
   * The Retry-After header suggests how long to wait.
   *
   * @param response - HTTP response to check
   * @returns true if error is retryable (503), false otherwise
   */
  private isRetryableContainerError(response: Response): boolean {
    // 503 = transient, retry
    // 500 = permanent, don't retry
    // Everything else = not a container error
    return response.status === 503;
  }

  private async executeFetch(
    path: string,
    options?: RequestInit
  ): Promise<Response> {
    const url = this.options.stub
      ? `http://localhost:${this.options.port}${path}`
      : `${this.baseUrl}${path}`;

    try {
      if (this.options.stub) {
        return await this.options.stub.containerFetch(
          url,
          options || {},
          this.options.port
        );
      } else {
        return await fetch(url, options);
      }
    } catch (error) {
      this.logger.error(
        'HTTP request error',
        error instanceof Error ? error : new Error(String(error)),
        { method: options?.method || 'GET', url }
      );
      throw error;
    }
  }
}<|MERGE_RESOLUTION|>--- conflicted
+++ resolved
@@ -53,14 +53,10 @@
 
   /**
    * Core HTTP request method with automatic retry for container startup delays
-<<<<<<< HEAD
-   * Retries both 503 (provisioning) and 500 (startup failure) errors when they're container-related
+   * Retries on 503 (Service Unavailable) which indicates container is starting
    *
    * When WebSocket transport is enabled, this creates a Response-like object
    * from the WebSocket response for compatibility with existing code.
-=======
-   * Retries on 503 (Service Unavailable) which indicates container is starting
->>>>>>> 2271f9fc
    */
   protected async doFetch(
     path: string,
