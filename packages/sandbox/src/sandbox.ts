--- conflicted
+++ resolved
@@ -275,7 +275,6 @@
   }
 
   /**
-<<<<<<< HEAD
    * RPC method to configure container startup timeouts
    */
   async setContainerTimeouts(
@@ -350,7 +349,9 @@
         5_000 // Max 5s
       )
     };
-=======
+  }
+
+  /*
    * Mount an S3-compatible bucket as a local directory using S3FS-FUSE
    *
    * Requires explicit endpoint URL. Credentials are auto-detected from environment
@@ -610,7 +611,6 @@
     }
 
     this.logger.debug('Mount command executed successfully');
->>>>>>> 57d764c2
   }
 
   /**
