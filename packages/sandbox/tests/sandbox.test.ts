--- conflicted
+++ resolved
@@ -476,7 +476,6 @@
     });
   });
 
-<<<<<<< HEAD
   describe('Health checks', () => {
     beforeEach(() => {
       // Mock Container base class getState method for health checks
@@ -528,7 +527,6 @@
       vi.spyOn(sandbox.client.processes, 'streamProcessLogs').mockResolvedValue(mockStream);
       const logsStream = await sandbox.streamProcessLogs('proc-1');
       expect(logsStream).toBeInstanceOf(ReadableStream);
-=======
   describe('fetch() override - WebSocket detection', () => {
     let superFetchSpy: any;
 
@@ -602,7 +600,6 @@
       expect(passedRequest.headers.get('Upgrade')).toBe('websocket');
       expect(passedRequest.headers.get('Sec-WebSocket-Key')).toBe('test-key-123');
       expect(passedRequest.headers.get('Sec-WebSocket-Version')).toBe('13');
->>>>>>> 5d101e6a
     });
   });
 });