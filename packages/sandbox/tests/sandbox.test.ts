--- conflicted
+++ resolved
@@ -1,7 +1,7 @@
 import { Container } from '@cloudflare/containers';
 import type { DurableObjectState } from '@cloudflare/workers-types';
 import { afterEach, beforeEach, describe, expect, it, vi } from 'vitest';
-import { Sandbox, connect } from '../src/sandbox';
+import { connect, Sandbox } from '../src/sandbox';
 
 // Mock dependencies before imports
 vi.mock('./interpreter', () => ({
@@ -31,9 +31,9 @@
           status: 200,
           headers: {
             'X-WebSocket-Upgraded': 'true',
-            'Upgrade': 'websocket',
-            'Connection': 'Upgrade',
-          },
+            Upgrade: 'websocket',
+            Connection: 'Upgrade'
+          }
         });
       }
       return new Response('Mock Container fetch');
@@ -46,12 +46,8 @@
 
   return {
     Container: MockContainer,
-<<<<<<< HEAD
-    getContainer: vi.fn()
-=======
     getContainer: vi.fn(),
-    switchPort: mockSwitchPort,
->>>>>>> 50bc24cd
+    switchPort: mockSwitchPort
   };
 });
 
@@ -605,12 +601,8 @@
     it('should preserve WebSocket request unchanged when calling super.fetch()', async () => {
       const request = new Request('https://example.com/ws', {
         headers: {
-<<<<<<< HEAD
           Upgrade: 'websocket',
-=======
-          'Upgrade': 'websocket',
-          'Connection': 'Upgrade',
->>>>>>> 50bc24cd
+          Connection: 'Upgrade',
           'Sec-WebSocket-Key': 'test-key-123',
           'Sec-WebSocket-Version': '13'
         }
@@ -621,14 +613,10 @@
       expect(superFetchSpy).toHaveBeenCalledTimes(1);
       const passedRequest = superFetchSpy.mock.calls[0][0] as Request;
       expect(passedRequest.headers.get('Upgrade')).toBe('websocket');
-<<<<<<< HEAD
+      expect(passedRequest.headers.get('Connection')).toBe('Upgrade');
       expect(passedRequest.headers.get('Sec-WebSocket-Key')).toBe(
         'test-key-123'
       );
-=======
-      expect(passedRequest.headers.get('Connection')).toBe('Upgrade');
-      expect(passedRequest.headers.get('Sec-WebSocket-Key')).toBe('test-key-123');
->>>>>>> 50bc24cd
       expect(passedRequest.headers.get('Sec-WebSocket-Version')).toBe('13');
     });
   });
@@ -640,9 +628,9 @@
 
       const request = new Request('http://localhost/ws/echo', {
         headers: {
-          'Upgrade': 'websocket',
-          'Connection': 'Upgrade',
-        },
+          Upgrade: 'websocket',
+          Connection: 'Upgrade'
+        }
       });
 
       const fetchSpy = vi.spyOn(sandbox, 'fetch');
@@ -661,27 +649,40 @@
 
     it('should reject invalid ports with SecurityError', async () => {
       const request = new Request('http://localhost/ws/test', {
-        headers: { 'Upgrade': 'websocket', 'Connection': 'Upgrade' },
+        headers: { Upgrade: 'websocket', Connection: 'Upgrade' }
       });
 
       // Invalid port values
-      await expect(connect(sandbox, request, -1)).rejects.toThrow('Invalid or restricted port');
-      await expect(connect(sandbox, request, 0)).rejects.toThrow('Invalid or restricted port');
-      await expect(connect(sandbox, request, 70000)).rejects.toThrow('Invalid or restricted port');
+      await expect(connect(sandbox, request, -1)).rejects.toThrow(
+        'Invalid or restricted port'
+      );
+      await expect(connect(sandbox, request, 0)).rejects.toThrow(
+        'Invalid or restricted port'
+      );
+      await expect(connect(sandbox, request, 70000)).rejects.toThrow(
+        'Invalid or restricted port'
+      );
 
       // Privileged ports
-      await expect(connect(sandbox, request, 80)).rejects.toThrow('Invalid or restricted port');
-      await expect(connect(sandbox, request, 443)).rejects.toThrow('Invalid or restricted port');
+      await expect(connect(sandbox, request, 80)).rejects.toThrow(
+        'Invalid or restricted port'
+      );
+      await expect(connect(sandbox, request, 443)).rejects.toThrow(
+        'Invalid or restricted port'
+      );
     });
 
     it('should preserve request properties through routing', async () => {
-      const request = new Request('http://localhost/ws/test?token=abc&room=lobby', {
-        headers: {
-          'Upgrade': 'websocket',
-          'Connection': 'Upgrade',
-          'X-Custom-Header': 'custom-value',
-        },
-      });
+      const request = new Request(
+        'http://localhost/ws/test?token=abc&room=lobby',
+        {
+          headers: {
+            Upgrade: 'websocket',
+            Connection: 'Upgrade',
+            'X-Custom-Header': 'custom-value'
+          }
+        }
+      );
 
       const fetchSpy = vi.spyOn(sandbox, 'fetch');
       await connect(sandbox, request, 8080);
