--- conflicted
+++ resolved
@@ -190,13 +190,8 @@
   async executeStreamInSession(
     sessionId: string,
     command: string,
-<<<<<<< HEAD
-    onEvent: (event: ExecEvent) => void,
+    onEvent: (event: ExecEvent) => Promise<void>,
     options: { cwd?: string; env?: Record<string, string> } = {},
-=======
-    onEvent: (event: ExecEvent) => Promise<void>,
-    cwd: string | undefined,
->>>>>>> 9d05666b
     commandId: string
   ): Promise<ServiceResult<{ continueStreaming: Promise<void> }>> {
     try {
