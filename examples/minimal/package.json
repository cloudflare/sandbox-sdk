{
	"name": "@cloudflare/sandbox-minimal-example",
	"version": "1.0.0",
	"type": "module",
	"private": true,
	"description": "A minimal example of using the Sandbox SDK",
	"scripts": {
		"deploy": "wrangler deploy",
		"dev": "wrangler dev",
		"start": "wrangler dev",
		"cf-typegen": "wrangler types",
		"typecheck": "tsc --noEmit"
	},
	"devDependencies": {
<<<<<<< HEAD
		"@cloudflare/sandbox": "^0.4.12",
		"@types/node": "^24.1.0",
=======
		"@cloudflare/sandbox": "*",
		"@types/node": "^24.9.1",
>>>>>>> 6b08f02c
		"typescript": "^5.8.3",
		"wrangler": "^4.44.0"
	},
	"author": "",
	"license": "MIT"
}<|MERGE_RESOLUTION|>--- conflicted
+++ resolved
@@ -12,13 +12,8 @@
 		"typecheck": "tsc --noEmit"
 	},
 	"devDependencies": {
-<<<<<<< HEAD
-		"@cloudflare/sandbox": "^0.4.12",
-		"@types/node": "^24.1.0",
-=======
 		"@cloudflare/sandbox": "*",
 		"@types/node": "^24.9.1",
->>>>>>> 6b08f02c
 		"typescript": "^5.8.3",
 		"wrangler": "^4.44.0"
 	},
