FROM docker.io/cloudflare/sandbox:0.5.4

<<<<<<< HEAD
=======
# On a Mac with Apple Silicon, you might need to specify the platform:
# FROM --platform=linux/arm64 docker.io/cloudflare/sandbox:0.5.4

>>>>>>> 3282740f
# Required during local development to access exposed ports
EXPOSE 8080<|MERGE_RESOLUTION|>--- conflicted
+++ resolved
@@ -1,10 +1,4 @@
 FROM docker.io/cloudflare/sandbox:0.5.4
 
-<<<<<<< HEAD
-=======
-# On a Mac with Apple Silicon, you might need to specify the platform:
-# FROM --platform=linux/arm64 docker.io/cloudflare/sandbox:0.5.4
-
->>>>>>> 3282740f
 # Required during local development to access exposed ports
 EXPOSE 8080