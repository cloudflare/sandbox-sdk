# This image is unique to this repo, and you'll never need it.
# Whenever you're integrating with sandbox SDK in your own project,
# you should use the official image instead:
<<<<<<< HEAD
 FROM docker.io/cloudflare/sandbox:0.4.3
#FROM cloudflare/sandbox-test:0.4.3
=======
# FROM docker.io/cloudflare/sandbox:0.4.10
FROM cloudflare/sandbox-test:0.4.10
>>>>>>> 5d101e6a

# On a mac, you might need to actively pick up the
# arm64 build of the image.
# FROM --platform=linux/arm64 cloudflare/sandbox-test:0.4.10

# Expose the ports you want to expose
EXPOSE 8080
EXPOSE 3001<|MERGE_RESOLUTION|>--- conflicted
+++ resolved
@@ -1,13 +1,8 @@
 # This image is unique to this repo, and you'll never need it.
 # Whenever you're integrating with sandbox SDK in your own project,
 # you should use the official image instead:
-<<<<<<< HEAD
- FROM docker.io/cloudflare/sandbox:0.4.3
-#FROM cloudflare/sandbox-test:0.4.3
-=======
 # FROM docker.io/cloudflare/sandbox:0.4.10
 FROM cloudflare/sandbox-test:0.4.10
->>>>>>> 5d101e6a
 
 # On a mac, you might need to actively pick up the
 # arm64 build of the image.
