# Use Cloudflare sandbox as base
FROM docker.io/cloudflare/sandbox:0.5.4

<<<<<<< HEAD
=======
# On a mac, you might need to actively pick up the
# arm64 build of the image.
# FROM --platform=linux/arm64 cloudflare/sandbox-test:0.5.4


>>>>>>> 3282740f
# Install esbuild for TypeScript bundling
RUN npm install -g esbuild

# Pre-install common validation libraries
WORKDIR /base
RUN npm init -y && \
    npm pkg set type="module" && \
    npm install zod

# Verify installation
RUN node --version && npm --version && esbuild --version

# Set default workspace
WORKDIR /workspace

# Required for local development (preview URLs)
EXPOSE 8080<|MERGE_RESOLUTION|>--- conflicted
+++ resolved
@@ -1,14 +1,6 @@
 # Use Cloudflare sandbox as base
 FROM docker.io/cloudflare/sandbox:0.5.4
 
-<<<<<<< HEAD
-=======
-# On a mac, you might need to actively pick up the
-# arm64 build of the image.
-# FROM --platform=linux/arm64 cloudflare/sandbox-test:0.5.4
-
-
->>>>>>> 3282740f
 # Install esbuild for TypeScript bundling
 RUN npm install -g esbuild
 
