--- conflicted
+++ resolved
@@ -1,16 +1,4 @@
-<<<<<<< HEAD
-FROM docker.io/cloudflare/sandbox:0.5.3
-=======
-# This image is unique to this repo, and you'll never need it.
-# Whenever you're integrating with sandbox SDK in your own project,
-# you should use the official image instead:
-# FROM docker.io/cloudflare/sandbox:0.5.4
-# FROM cloudflare/sandbox-test:0.5.4
-
-# On a mac, you might need to actively pick up the
-# arm64 build of the image.
-FROM --platform=linux/arm64 cloudflare/sandbox-test:0.5.4
->>>>>>> 3282740f
+FROM docker.io/cloudflare/sandbox:0.5.4
 
 # Required during local development to access exposed ports
 EXPOSE 8080
