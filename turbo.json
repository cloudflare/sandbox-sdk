--- conflicted
+++ resolved
@@ -36,12 +36,8 @@
       "outputs": [],
       "inputs": [
         "src/**/*.ts",
-<<<<<<< HEAD
-        "tests/**/*.ts",
-=======
         "src/**/*.tsx",
         "src/**/*.astro",
->>>>>>> be9ed8b9
         "tsconfig.json",
         "tsconfig.*.json"
       ]
