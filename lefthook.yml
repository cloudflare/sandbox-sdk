# Lefthook configuration
# https://github.com/evilmartians/lefthook

pre-commit:
  commands:
    biome-fix:
<<<<<<< HEAD
      glob: '{packages,examples,sites}/**/*.{js,ts,tsx}'
=======
      glob: '{packages,examples,sites}/**/*.{js,ts,tsx,astro}'
>>>>>>> ecaafa9c
      run: npx biome check --write {staged_files}
      stage_fixed: true

    format:
      glob: '*.{js,json,ts,tsx,md,yml,yaml}'
      run: npx prettier --write {staged_files}
      stage_fixed: true

    validate-changesets:
      glob: '.changeset/*.md'
      run: node scripts/validate-changesets.js {staged_files}

pre-push:
  commands:
    typecheck:
      run: npm run typecheck<|MERGE_RESOLUTION|>--- conflicted
+++ resolved
@@ -4,11 +4,7 @@
 pre-commit:
   commands:
     biome-fix:
-<<<<<<< HEAD
-      glob: '{packages,examples,sites}/**/*.{js,ts,tsx}'
-=======
       glob: '{packages,examples,sites}/**/*.{js,ts,tsx,astro}'
->>>>>>> ecaafa9c
       run: npx biome check --write {staged_files}
       stage_fixed: true
 
